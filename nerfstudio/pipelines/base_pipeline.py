# Copyright 2022 The Nerfstudio Team. All rights reserved.
#
# Licensed under the Apache License, Version 2.0 (the "License");
# you may not use this file except in compliance with the License.
# You may obtain a copy of the License at
#
#     http://www.apache.org/licenses/LICENSE-2.0
#
# Unless required by applicable law or agreed to in writing, software
# distributed under the License is distributed on an "AS IS" BASIS,
# WITHOUT WARRANTIES OR CONDITIONS OF ANY KIND, either express or implied.
# See the License for the specific language governing permissions and
# limitations under the License.

"""
Abstracts for the Pipeline class.
"""
from __future__ import annotations

import typing
from abc import abstractmethod
from dataclasses import dataclass, field
from pathlib import Path
from time import time
from typing import Any, Dict, List, Mapping, Optional, Type, Union, cast

import torch
import torch.distributed as dist
from PIL import Image
from rich.progress import (
    BarColumn,
    MofNCompleteColumn,
    Progress,
    TextColumn,
    TimeElapsedColumn,
)
from torch import nn
from torch.nn import Parameter
from torch.nn.parallel import DistributedDataParallel as DDP
from typing_extensions import Literal

from nerfstudio.configs import base_config as cfg
from nerfstudio.data.datamanagers.base_datamanager import (
    DataManager,
    DataManagerConfig,
    VanillaDataManager,
    VanillaDataManagerConfig,
)
from nerfstudio.data.dataparsers.adop_dataparser import TRAIN_INDICES, WEIGHTS
from nerfstudio.engine.callbacks import TrainingCallback, TrainingCallbackAttributes
from nerfstudio.models.base_model import Model, ModelConfig
from nerfstudio.utils import profiler


def module_wrapper(ddp_or_model: Union[DDP, Model]) -> Model:
    """
    If DDP, then return the .module. Otherwise, return the model.
    """
    if isinstance(ddp_or_model, DDP):
        return cast(Model, ddp_or_model.module)
    return ddp_or_model


class Pipeline(nn.Module):
    """The intent of this class is to provide a higher level interface for the Model
    that will be easy to use for our Trainer class.

    This class will contain high level functions for the model like getting the loss
    dictionaries and visualization code. It should have ways to get the next iterations
    training loss, evaluation loss, and generate whole images for visualization. Each model
    class should be 1:1 with a pipeline that can act as a standardized interface and hide
    differences in how each model takes in and outputs data.

    This class's function is to hide the data manager and model classes from the trainer,
    worrying about:
    1) Fetching data with the data manager
    2) Feeding the model the data and fetching the loss
    Hopefully this provides a higher level interface for the trainer to use, and
    simplifying the model classes, which each may have different forward() methods
    and so on.

    Args:
        config: configuration to instantiate pipeline
        device: location to place model and data
        test_mode:
            'train': loads train/eval datasets into memory
            'test': loads train/test dataset into memory
            'inference': does not load any dataset into memory
        world_size: total number of machines available
        local_rank: rank of current machine

    Attributes:
        datamanager: The data manager that will be used
        model: The model that will be used
    """

    # pylint: disable=abstract-method

    datamanager: DataManager
    _model: Model
    world_size: int

    @property
    def model(self):
        """Returns the unwrapped model if in ddp"""
        return module_wrapper(self._model)

    @property
    def device(self):
        """Returns the device that the model is on."""
        return self.model.device

    def load_state_dict(self, state_dict: Mapping[str, Any], strict: bool = True):
<<<<<<< HEAD
        model_state = {key[len("_model."):]: value for key, value in state_dict.items() if key.startswith("_model.")}
=======
        is_ddp_model_state = True
        model_state = {}
        for key, value in state_dict.items():
            if key.startswith("_model."):
                # remove the "_model." prefix from key
                model_state[key[len("_model.") :]] = value
                # make sure that the "module." prefix comes from DDP,
                # rather than an attribute of the model named "module"
                if not key.startswith("_model.module."):
                    is_ddp_model_state = False
        # remove "module." prefix added by DDP
        if is_ddp_model_state:
            model_state = {key[len("module.") :]: value for key, value in model_state.items()}

>>>>>>> d875f5f5
        pipeline_state = {key: value for key, value in state_dict.items() if not key.startswith("_model.")}
        self.model.load_state_dict(model_state, strict=strict)
        super().load_state_dict(pipeline_state, strict=False)

    @profiler.time_function
    def get_train_loss_dict(self, step: int):
        """This function gets your training loss dict. This will be responsible for
        getting the next batch of data from the DataManager and interfacing with the
        Model class, feeding the data to the model's forward function.

        Args:
            step: current iteration step to update sampler if using DDP (distributed)
        """
        if self.world_size > 1 and step:
            assert self.datamanager.train_sampler is not None
            self.datamanager.train_sampler.set_epoch(step)
        ray_bundle, batch = self.datamanager.next_train(step)
        model_outputs = self.model(ray_bundle, batch)
        metrics_dict = self.model.get_metrics_dict(model_outputs, batch)
        loss_dict = self.model.get_loss_dict(model_outputs, batch, metrics_dict)

        return model_outputs, loss_dict, metrics_dict

    @profiler.time_function
    def get_eval_loss_dict(self, step: int):
        """This function gets your evaluation loss dict. It needs to get the data
        from the DataManager and feed it to the model's forward function

        Args:
            step: current iteration step
        """
        self.eval()
        if self.world_size > 1:
            assert self.datamanager.eval_sampler is not None
            self.datamanager.eval_sampler.set_epoch(step)
        ray_bundle, batch = self.datamanager.next_eval(step)
        model_outputs = self.model(ray_bundle, batch)
        metrics_dict = self.model.get_metrics_dict(model_outputs, batch)
        loss_dict = self.model.get_loss_dict(model_outputs, batch, metrics_dict)
        self.train()
        return model_outputs, loss_dict, metrics_dict

    @abstractmethod
    @profiler.time_function
    def get_eval_image_metrics_and_images(self, step: int):
        """This function gets your evaluation loss dict. It needs to get the data
        from the DataManager and feed it to the model's forward function

        Args:
            step: current iteration step
        """

    @abstractmethod
    @profiler.time_function
    def get_average_eval_image_metrics(self, step: Optional[int] = None):
        """Iterate over all the images in the eval dataset and get the average."""

    def load_pipeline(self, loaded_state: Dict[str, Any], step: int) -> None:
        """Load the checkpoint from the given path

        Args:
            loaded_state: pre-trained model state dict
            step: training step of the loaded checkpoint
        """

    def get_training_callbacks(
            self, training_callback_attributes: TrainingCallbackAttributes
    ) -> List[TrainingCallback]:
        """Returns the training callbacks from both the Dataloader and the Model."""

    def get_param_groups(self) -> Dict[str, List[Parameter]]:
        """Get the param groups for the pipeline.

        Returns:
            A list of dictionaries containing the pipeline's param groups.
        """


@dataclass
class VanillaPipelineConfig(cfg.InstantiateConfig):
    """Configuration for pipeline instantiation"""

    _target: Type = field(default_factory=lambda: VanillaPipeline)
    """target class to instantiate"""
    datamanager: DataManagerConfig = VanillaDataManagerConfig()
    """specifies the datamanager config"""
    model: ModelConfig = ModelConfig()
    """specifies the model config"""


class VanillaPipeline(Pipeline):
    """The pipeline class for the vanilla nerf setup of multiple cameras for one or a few scenes.

    Args:
        config: configuration to instantiate pipeline
        device: location to place model and data
        test_mode:
            'val': loads train/val datasets into memory
            'test': loads train/test dataset into memory
            'inference': does not load any dataset into memory
        world_size: total number of machines available
        local_rank: rank of current machine

    Attributes:
        datamanager: The data manager that will be used
        model: The model that will be used
    """

    def __init__(
            self,
            config: VanillaPipelineConfig,
            device: str,
            test_mode: Literal["test", "val", "inference"] = "test",
            world_size: int = 1,
            local_rank: int = 0,
    ):
        super().__init__()
        self.config = config
        self.test_mode = test_mode
        self.datamanager: VanillaDataManager = config.datamanager.setup(
            device=device, test_mode=test_mode, world_size=world_size, local_rank=local_rank
        )
        self.datamanager.to(device)
        # TODO(ethan): get rid of scene_bounds from the model
        assert self.datamanager.train_dataset is not None, "Missing input dataset"

        self._model = config.model.setup(
            scene_box=self.datamanager.train_dataset.scene_box,
            num_train_data=len(self.datamanager.train_dataset),
            metadata=self.datamanager.train_dataset.metadata,
        )
        self.model.to(device)

        self.world_size = world_size
        if world_size > 1:
            self._model = typing.cast(Model, DDP(self._model, device_ids=[local_rank], find_unused_parameters=True))
            dist.barrier(device_ids=[local_rank])

    @property
    def device(self):
        """Returns the device that the model is on."""
        return self.model.device

    @profiler.time_function
    def get_train_loss_dict(self, step: int):
        """This function gets your training loss dict. This will be responsible for
        getting the next batch of data from the DataManager and interfacing with the
        Model class, feeding the data to the model's forward function.

        Args:
            step: current iteration step to update sampler if using DDP (distributed)
        """
        ray_bundle, batch = self.datamanager.next_train(step)
        model_outputs = self.model(ray_bundle)
        metrics_dict = self.model.get_metrics_dict(model_outputs, batch)

        if self.config.datamanager.camera_optimizer is not None:
            camera_opt_param_group = self.config.datamanager.camera_optimizer.param_group
            if camera_opt_param_group in self.datamanager.get_param_groups():
                # Report the camera optimization metrics
                metrics_dict["camera_opt_translation"] = (
                    self.datamanager.get_param_groups()[camera_opt_param_group][0].data[:, :3].norm()
                )
                metrics_dict["camera_opt_rotation"] = (
                    self.datamanager.get_param_groups()[camera_opt_param_group][0].data[:, 3:].norm()
                )

        loss_dict = self.model.get_loss_dict(model_outputs, batch, metrics_dict)

        return model_outputs, loss_dict, metrics_dict

    def forward(self):
        """Blank forward method

        This is an nn.Module, and so requires a forward() method normally, although in our case
        we do not need a forward() method"""
        raise NotImplementedError

    @profiler.time_function
    def get_eval_loss_dict(self, step: int):
        """This function gets your evaluation loss dict. It needs to get the data
        from the DataManager and feed it to the model's forward function

        Args:
            step: current iteration step
        """
        self.eval()
        ray_bundle, batch = self.datamanager.next_eval(step)
        model_outputs = self.model(ray_bundle)
        metrics_dict = self.model.get_metrics_dict(model_outputs, batch)
        loss_dict = self.model.get_loss_dict(model_outputs, batch, metrics_dict)
        self.train()
        return model_outputs, loss_dict, metrics_dict

    @profiler.time_function
    def get_eval_image_metrics_and_images(self, step: int):
        """This function gets your evaluation loss dict. It needs to get the data
        from the DataManager and feed it to the model's forward function

        Args:
            step: current iteration step
        """
        self.eval()
        image_idx, camera_ray_bundle, batch = self.datamanager.next_eval_image(step)
        outputs = self.model.get_outputs_for_camera_ray_bundle(camera_ray_bundle)
        metrics_dict, images_dict = self.model.get_image_metrics_and_images(outputs, batch)
        assert "image_idx" not in metrics_dict
        metrics_dict["image_idx"] = image_idx
        assert "num_rays" not in metrics_dict
        metrics_dict["num_rays"] = len(camera_ray_bundle)
        self.train()
        return metrics_dict, images_dict

    @profiler.time_function
    def get_average_eval_image_metrics(self, step: Optional[int] = None, image_save_dir: Optional[Path] = None):
        """Iterate over all the images in the eval dataset and get the average.

        Returns:
            metrics_dict: dictionary of metrics
        """
        self.eval()
        metrics_dict_list = []
        num_images = len(self.datamanager.fixed_indices_eval_dataloader)
        with Progress(
                TextColumn("[progress.description]{task.description}"),
                BarColumn(),
                TimeElapsedColumn(),
                MofNCompleteColumn(),
                transient=True,
        ) as progress:
            task = progress.add_task("[green]Evaluating all eval images...", total=num_images)
            for camera_ray_bundle, batch in self.datamanager.fixed_indices_eval_dataloader:
                # time this the following line
                inner_start = time()
                height, width = camera_ray_bundle.shape
                num_rays = height * width
                camera_ray_bundle.metadata['ignore_levels'] = True

                if hasattr(self.datamanager,
                           'eval_dataparser_outputs') and TRAIN_INDICES in self.datamanager.eval_dataparser_outputs.metadata:
                    train_indices = self.datamanager.eval_dataparser_outputs.metadata[TRAIN_INDICES].to(
                        camera_ray_bundle.camera_indices.device)
                    camera_ray_bundle.metadata[TRAIN_INDICES] = train_indices[camera_ray_bundle.camera_indices]
                    weights = self.datamanager.eval_dataparser_outputs.metadata[WEIGHTS].to(camera_ray_bundle.camera_indices.device)
                    batch[WEIGHTS] = weights[camera_ray_bundle.camera_indices]

                outputs = self.model.get_outputs_for_camera_ray_bundle(camera_ray_bundle)
                metrics_dict, images = self.model.get_image_metrics_and_images(outputs, batch)
                if image_save_dir is not None:
                    for key, val in images.items():
                        Image.fromarray((val * 255).byte().cpu().numpy()).save(
                            image_save_dir / '{0:06d}-{1}.jpg'.format(int(camera_ray_bundle.camera_indices[0, 0, 0]),
                                                                      key))
                assert "num_rays_per_sec" not in metrics_dict
                metrics_dict["num_rays_per_sec"] = num_rays / (time() - inner_start)
                fps_str = "fps"
                assert fps_str not in metrics_dict
                metrics_dict[fps_str] = metrics_dict["num_rays_per_sec"] / (height * width)
                metrics_dict_list.append(metrics_dict)
                progress.advance(task)
        # average the metrics list
        metrics_dict = {}
        metric_keys = set()
        for metrics_dict in metrics_dict_list:
            metric_keys.update(metrics_dict.keys())
        for key in metric_keys:
            metrics_dict[key] = float(
                torch.mean(torch.tensor([metrics_dict[key] for metrics_dict in
                                         filter(lambda x: key in x, metrics_dict_list)]))
            )
        self.train()
        return metrics_dict

    def load_pipeline(self, loaded_state: Dict[str, Any], step: int) -> None:
        """Load the checkpoint from the given path

        Args:
            loaded_state: pre-trained model state dict
            step: training step of the loaded checkpoint
        """
        state = {
            (key[len("module."):] if key.startswith("module.") else key): value for key, value in loaded_state.items()
        }
        self.model.update_to_step(step)
        self.load_state_dict(state, strict=True)

    def get_training_callbacks(
            self, training_callback_attributes: TrainingCallbackAttributes
    ) -> List[TrainingCallback]:
        """Returns the training callbacks from both the Dataloader and the Model."""
        datamanager_callbacks = self.datamanager.get_training_callbacks(training_callback_attributes)
        model_callbacks = self.model.get_training_callbacks(training_callback_attributes)
        callbacks = datamanager_callbacks + model_callbacks
        return callbacks

    def get_param_groups(self) -> Dict[str, List[Parameter]]:
        """Get the param groups for the pipeline.

        Returns:
            A list of dictionaries containing the pipeline's param groups.
        """
        datamanager_params = self.datamanager.get_param_groups()
        model_params = self.model.get_param_groups()
        # TODO(ethan): assert that key names don't overlap
        return {**datamanager_params, **model_params}<|MERGE_RESOLUTION|>--- conflicted
+++ resolved
@@ -111,9 +111,6 @@
         return self.model.device
 
     def load_state_dict(self, state_dict: Mapping[str, Any], strict: bool = True):
-<<<<<<< HEAD
-        model_state = {key[len("_model."):]: value for key, value in state_dict.items() if key.startswith("_model.")}
-=======
         is_ddp_model_state = True
         model_state = {}
         for key, value in state_dict.items():
@@ -128,7 +125,6 @@
         if is_ddp_model_state:
             model_state = {key[len("module.") :]: value for key, value in model_state.items()}
 
->>>>>>> d875f5f5
         pipeline_state = {key: value for key, value in state_dict.items() if not key.startswith("_model.")}
         self.model.load_state_dict(model_state, strict=strict)
         super().load_state_dict(pipeline_state, strict=False)
