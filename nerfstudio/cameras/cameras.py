# Copyright 2022 The Nerfstudio Team. All rights reserved.
#
# Licensed under the Apache License, Version 2.0 (the "License");
# you may not use this file except in compliance with the License.
# You may obtain a copy of the License at
#
#     http://www.apache.org/licenses/LICENSE-2.0
#
# Unless required by applicable law or agreed to in writing, software
# distributed under the License is distributed on an "AS IS" BASIS,
# WITHOUT WARRANTIES OR CONDITIONS OF ANY KIND, either express or implied.
# See the License for the specific language governing permissions and
# limitations under the License.

"""
Camera Models
"""
import base64
import math
from dataclasses import dataclass
from enum import Enum, auto
from typing import Dict, List, Optional, Tuple, Union

import cv2
import torch
import torchvision
from torch.nn.functional import normalize
from torchtyping import TensorType

import nerfstudio.utils.poses as pose_utils
from nerfstudio.cameras import camera_utils
from nerfstudio.cameras.rays import RayBundle
from nerfstudio.utils.tensor_dataclass import TensorDataclass


class CameraType(Enum):
    """Supported camera types."""

    PERSPECTIVE = auto()
    FISHEYE = auto()
    EQUIRECTANGULAR = auto()


CAMERA_MODEL_TO_TYPE = {
    "SIMPLE_PINHOLE": CameraType.PERSPECTIVE,
    "PINHOLE": CameraType.PERSPECTIVE,
    "SIMPLE_RADIAL": CameraType.PERSPECTIVE,
    "RADIAL": CameraType.PERSPECTIVE,
    "OPENCV": CameraType.PERSPECTIVE,
    "OPENCV_FISHEYE": CameraType.FISHEYE,
    "EQUIRECTANGULAR": CameraType.EQUIRECTANGULAR,
}


@dataclass(init=False)
class Cameras(TensorDataclass):
    """Dataparser outputs for the image dataset and the ray generator.

    Note: currently only supports cameras with the same principal points and types. The reason we type
    the focal lengths, principal points, and image sizes as tensors is to allow for batched cameras
    down the line in cases where your batches of camera data don't come from the same cameras.

     If a single value is provided, it is broadcasted to all cameras.

    Args:
        camera_to_worlds: Camera to world matrices. Tensor of per-image c2w matrices, in [R | t] format
        fx: Focal length x
        fy: Focal length y
        cx: Principal point x
        cy: Principal point y
        width: Image width
        height: Image height
        distortion_params: OpenCV 6 radial distortion coefficients
        camera_type: Type of camera model. This will be an int corresponding to the CameraType enum.
        times: Timestamps for each camera
    """

    camera_to_worlds: TensorType["num_cameras":..., 3, 4]
    fx: TensorType["num_cameras":..., 1]
    fy: TensorType["num_cameras":..., 1]
    cx: TensorType["num_cameras":..., 1]
    cy: TensorType["num_cameras":..., 1]
    width: TensorType["num_cameras":..., 1]
    height: TensorType["num_cameras":..., 1]
    distortion_params: Optional[TensorType["num_cameras":..., 6]]
    camera_type: TensorType["num_cameras":..., 1]
    times: Optional[TensorType["num_cameras", 1]]

    def __init__(
        self,
        camera_to_worlds: TensorType["batch_c2ws":..., 3, 4],
        fx: Union[TensorType["batch_fxs":..., 1], float],
        fy: Union[TensorType["batch_fys":..., 1], float],
        cx: Union[TensorType["batch_cxs":..., 1], float],
        cy: Union[TensorType["batch_cys":..., 1], float],
        width: Optional[Union[TensorType["batch_ws":..., 1], int]] = None,
        height: Optional[Union[TensorType["batch_hs":..., 1], int]] = None,
        distortion_params: Optional[TensorType["batch_dist_params":..., 6]] = None,
        camera_type: Optional[
            Union[
                TensorType["batch_cam_types":..., 1],
                int,
                List[CameraType],
                CameraType,
            ]
        ] = CameraType.PERSPECTIVE,
        times: Optional[TensorType["num_cameras"]] = None,
    ):
        """Initializes the Cameras object.

        Note on Input Tensor Dimensions: All of these tensors have items of dimensions TensorType[3, 4]
        (in the case of the c2w matrices), TensorType[6] (in the case of distortion params), or
        TensorType[1] (in the case of the rest of the elements). The dimensions before that are
        considered the batch dimension of that tensor (batch_c2ws, batch_fxs, etc.). We will broadcast
        all the tensors to be the same batch dimension. This means you can use any combination of the
        input types in the function signature and it won't break. Your batch size for all tensors
        must be broadcastable to the same size, and the resulting number of batch dimensions will be
        the batch dimension with the largest number of dimensions.
        """

        # This will notify the tensordataclass that we have a field with more than 1 dimension
        self._field_custom_dimensions = {"camera_to_worlds": 2}

        self.camera_to_worlds = camera_to_worlds

        # fx fy calculation
        self.fx = self._init_get_fc_xy(fx, "fx")  # @dataclass's post_init will take care of broadcasting
        self.fy = self._init_get_fc_xy(fy, "fy")  # @dataclass's post_init will take care of broadcasting

        # cx cy calculation
        self.cx = self._init_get_fc_xy(cx, "cx")  # @dataclass's post_init will take care of broadcasting
        self.cy = self._init_get_fc_xy(cy, "cy")  # @dataclass's post_init will take care of broadcasting

        # Distortion Params Calculation:
        self.distortion_params = distortion_params  # @dataclass's post_init will take care of broadcasting

        # @dataclass's post_init will take care of broadcasting
        self.height = self._init_get_height_width(height, self.cy)
        self.width = self._init_get_height_width(width, self.cx)
        self.camera_type = self._init_get_camera_type(camera_type)
        self.times = self._init_get_times(times)

        self.__post_init__()  # This will do the dataclass post_init and broadcast all the tensors

    def _init_get_fc_xy(self, fc_xy, name):
        """
        Parses the input focal length / principle point x or y and returns a tensor of the correct shape

        Only needs to make sure that we a 1 in the last dimension if it is a tensor. If it is a float, we
        just need to make it into a tensor and it will be broadcasted later in the __post_init__ function.

        Args:
            fc_xy: The focal length / principle point x or y
            name: The name of the variable. Used for error messages
        """
        if isinstance(fc_xy, float):
            fc_xy = torch.Tensor([fc_xy], device=self.device)
        elif isinstance(fc_xy, torch.Tensor):
            if fc_xy.ndim == 0 or fc_xy.shape[-1] != 1:
                fc_xy = fc_xy.unsqueeze(-1)
            fc_xy = fc_xy.to(self.device)
        else:
            raise ValueError(f"{name} must be a float or tensor, got {type(fc_xy)}")
        return fc_xy

    def _init_get_camera_type(
        self,
        camera_type: Union[
            TensorType["batch_cam_types":..., 1], TensorType["batch_cam_types":...], int, List[CameraType], CameraType
        ],
    ) -> TensorType["num_cameras":..., 1]:
        """
        Parses the __init__() argument camera_type

        Camera Type Calculation:
        If CameraType, convert to int and then to tensor, then broadcast to all cameras
        If List of CameraTypes, convert to ints and then to tensor, then broadcast to all cameras
        If int, first go to tensor and then broadcast to all cameras
        If tensor, broadcast to all cameras

        Args:
            camera_type: camera_type argument from __init__()
        """
        if isinstance(camera_type, CameraType):
            camera_type = torch.tensor([camera_type.value], device=self.device)
        elif isinstance(camera_type, List) and isinstance(camera_type[0], CameraType):
            camera_type = torch.tensor([[c.value] for c in camera_type], device=self.device)
        elif isinstance(camera_type, int):
            camera_type = torch.tensor([camera_type], device=self.device)
        elif isinstance(camera_type, torch.Tensor):
            assert not torch.is_floating_point(
                camera_type
            ), f"camera_type tensor must be of type int, not: {camera_type.dtype}"
            camera_type = camera_type.to(self.device)
            if camera_type.ndim == 0 or camera_type.shape[-1] != 1:
                camera_type = camera_type.unsqueeze(-1)
            # assert torch.all(
            #     camera_type.view(-1)[0] == camera_type
            # ), "Batched cameras of different camera_types will be allowed in the future."
        else:
            raise ValueError(
                'Invalid camera_type. Must be CameraType, List[CameraType], int, or torch.Tensor["num_cameras"]. \
                    Received: '
                + str(type(camera_type))
            )
        return camera_type

    def _init_get_height_width(
        self,
        h_w: Union[TensorType["batch_hws":..., 1], TensorType["batch_hws":...], int, None],
        c_x_y: TensorType["batch_cxys":...],
    ) -> TensorType["num_cameras":..., 1]:
        """
        Parses the __init__() argument for height or width

        Height/Width Calculation:
        If int, first go to tensor and then broadcast to all cameras
        If tensor, broadcast to all cameras
        If none, use cx or cy * 2
        Else raise error

        Args:
            h_w: height or width argument from __init__()
            c_x_y: cx or cy for when h_w == None
        """
        if isinstance(h_w, int):
            h_w = torch.Tensor([h_w]).to(torch.int64).to(self.device)
        elif isinstance(h_w, torch.Tensor):
            assert not torch.is_floating_point(h_w), f"height and width tensor must be of type int, not: {h_w.dtype}"
            h_w = h_w.to(torch.int64).to(self.device)
            if h_w.ndim == 0 or h_w.shape[-1] != 1:
                h_w = h_w.unsqueeze(-1)
        # assert torch.all(h_w == h_w.view(-1)[0]), "Batched cameras of different h, w will be allowed in the future."
        elif h_w is None:
            h_w = torch.Tensor((c_x_y * 2).to(torch.int64).to(self.device))
        else:
            raise ValueError("Height must be an int, tensor, or None, received: " + str(type(h_w)))
        return h_w

    def _init_get_times(self, times):
        if times is None:
            times = None
        elif isinstance(times, torch.Tensor):
            if times.ndim == 0 or times.shape[-1] != 1:
                times = times.unsqueeze(-1).to(self.device)
        else:
            raise ValueError(f"times must be a tensor, got {type(times)}")

        return times

    @property
    def device(self):
        """Returns the device that the camera is on."""
        return self.camera_to_worlds.device

    @property
    def image_height(self) -> TensorType["num_cameras":..., 1]:
        """Returns the height of the images."""
        return self.height

    @property
    def image_width(self) -> TensorType["num_cameras":..., 1]:
        """Returns the height of the images."""
        return self.width

    @property
    def is_jagged(self):
        """
        Returns whether or not the cameras are "jagged" (i.e. the height and widths are different, meaning that
        you cannot concatenate the image coordinate maps together)
        """
        h_jagged = not torch.all(self.height == self.height.view(-1)[0])
        w_jagged = not torch.all(self.width == self.width.view(-1)[0])
        return h_jagged or w_jagged

    def get_image_coords(
        self, pixel_offset: float = 0.5, index: Optional[Tuple] = None
    ) -> TensorType["height", "width", 2]:
        """This gets the image coordinates of one of the cameras in this object.

        If no index is specified, it will return the maximum possible sized height / width image coordinate map,
        by looking at the maximum height and width of all the cameras in this object.

        Args:
            pixel_offset: Offset for each pixel. Defaults to center of pixel (0.5)
            index: Tuple of indices into the batch dimensions of the camera. Defaults to None, which returns the 0th
                flattened camera

        Returns:
            Grid of image coordinates.
        """
        if index is None:
            image_height = torch.max(self.image_height.view(-1))
            image_width = torch.max(self.image_width.view(-1))
            image_coords = torch.meshgrid(torch.arange(image_height), torch.arange(image_width), indexing="ij")
            image_coords = torch.stack(image_coords, dim=-1) + pixel_offset  # stored as (y, x) coordinates
        else:
            image_height = self.image_height[index].item()
            image_width = self.image_width[index].item()
            image_coords = torch.meshgrid(torch.arange(image_height), torch.arange(image_width), indexing="ij")
            image_coords = torch.stack(image_coords, dim=-1) + pixel_offset  # stored as (y, x) coordinates
        return image_coords

    def generate_rays(  # pylint: disable=too-many-statements
        self,
        camera_indices: Union[TensorType["num_rays":..., "num_cameras_batch_dims"], int],
        coords: Optional[TensorType["num_rays":..., 2]] = None,
        camera_opt_to_camera: Optional[TensorType["num_rays":..., 3, 4]] = None,
        distortion_params_delta: Optional[TensorType["num_rays":..., 6]] = None,
        keep_shape: Optional[bool] = None,
    ) -> RayBundle:
        """Generates rays for the given camera indices.

        This function will standardize the input arguments and then call the _generate_rays_from_coords function
        to generate the rays. Our goal is to parse the arguments and then get them into the right shape:
            - camera_indices: (num_rays:..., num_cameras_batch_dims)
            - coords: (num_rays:..., 2)
            - camera_opt_to_camera: (num_rays:..., 3, 4) or None
            - distortion_params_delta: (num_rays:..., 6) or None

        Read the docstring for _generate_rays_from_coords for more information on how we generate the rays
        after we have standardized the arguments.

        We are only concerned about different combinations of camera_indices and coords matrices, and the following
        are the 4 cases we have to deal with:
            1. isinstance(camera_indices, int) and coords == None
                - In this case we broadcast our camera_indices / coords shape (h, w, 1 / 2 respectively)
            2. isinstance(camera_indices, int) and coords != None
                - In this case, we broadcast camera_indices to the same batch dim as coords
            3. not isinstance(camera_indices, int) and coords == None
                - In this case, we will need to set coords so that it is of shape (h, w, num_rays, 2), and broadcast
                    all our other args to match the new definition of num_rays := (h, w) + num_rays
            4. not isinstance(camera_indices, int) and coords != None
                - In this case, we have nothing to do, only check that the arguments are of the correct shape

        There is one more edge case we need to be careful with: when we have "jagged cameras" (ie: different heights
        and widths for each camera). This isn't problematic when we specify coords, since coords is already a tensor.
        When coords == None (ie: when we render out the whole image associated with this camera), we run into problems
        since there's no way to stack each coordinate map as all coordinate maps are all different shapes. In this case,
        we will need to flatten each individual coordinate map and concatenate them, giving us only one batch dimension,
        regaurdless of the number of prepended extra batch dimensions in the camera_indices tensor.


        Args:
            camera_indices: Camera indices of the flattened cameras object to generate rays for.
            coords: Coordinates of the pixels to generate rays for. If None, the full image will be rendered.
            camera_opt_to_camera: Optional transform for the camera to world matrices.
            distortion_params_delta: Optional delta for the distortion parameters.
            keep_shape: If None, then we default to the regular behavior of flattening if cameras is jagged, otherwise
                keeping dimensions. If False, we flatten at the end. If True, then we keep the shape of the
                camera_indices and coords tensors (if we can).

        Returns:
            Rays for the given camera indices and coords.
        """
        # Check the argument types to make sure they're valid and all shaped correctly
        assert isinstance(camera_indices, (torch.Tensor, int)), "camera_indices must be a tensor or int"
        assert coords is None or isinstance(coords, torch.Tensor), "coords must be a tensor or None"
        assert camera_opt_to_camera is None or isinstance(camera_opt_to_camera, torch.Tensor)
        assert distortion_params_delta is None or isinstance(distortion_params_delta, torch.Tensor)
        if isinstance(camera_indices, torch.Tensor) and isinstance(coords, torch.Tensor):
            num_rays_shape = camera_indices.shape[:-1]
            errormsg = "Batch dims of inputs must match when inputs are all tensors"
            assert coords.shape[:-1] == num_rays_shape, errormsg
            assert camera_opt_to_camera is None or camera_opt_to_camera.shape[:-2] == num_rays_shape, errormsg
            assert distortion_params_delta is None or distortion_params_delta.shape[:-1] == num_rays_shape, errormsg

        # If zero dimensional, we need to unsqueeze to get a batch dimension and then squeeze later
        if not self.shape:
            cameras = self.reshape((1,))
            assert torch.all(
                torch.tensor(camera_indices == 0) if isinstance(camera_indices, int) else camera_indices == 0
            ), "Can only index into single camera with no batch dimensions if index is zero"
        else:
            cameras = self

        # If the camera indices are an int, then we need to make sure that the camera batch is 1D
        if isinstance(camera_indices, int):
            assert (
                len(cameras.shape) == 1
            ), "camera_indices must be a tensor if cameras are batched with more than 1 batch dimension"
            camera_indices = torch.tensor([camera_indices], device=cameras.device)

        assert camera_indices.shape[-1] == len(
            cameras.shape
        ), "camera_indices must have shape (num_rays:..., num_cameras_batch_dims)"

        # If keep_shape is True, then we need to make sure that the camera indices in question
        # are all the same height and width and can actually be batched while maintaining the image
        # shape
        if keep_shape is True:
            assert torch.all(cameras.height[camera_indices] == cameras.height[camera_indices[0]]) and torch.all(
                cameras.width[camera_indices] == cameras.width[camera_indices[0]]
            ), "Can only keep shape if all cameras have the same height and width"

        # If the cameras don't all have same height / width, if coords is not none, we will need to generate
        # a flat list of coords for each camera and then concatenate otherwise our rays will be jagged.
        # Camera indices, camera_opt, and distortion will also need to be broadcasted accordingly which is non-trivial
        if cameras.is_jagged and coords is None and (keep_shape is None or keep_shape is False):
            index_dim = camera_indices.shape[-1]
            camera_indices = camera_indices.reshape(-1, index_dim)
            _coords = [cameras.get_image_coords(index=tuple(index)).reshape(-1, 2) for index in camera_indices]
            camera_indices = torch.cat(
                [index.unsqueeze(0).repeat(coords.shape[0], 1) for index, coords in zip(camera_indices, _coords)],
            )
            coords = torch.cat(_coords, dim=0)
            assert coords.shape[0] == camera_indices.shape[0]
            # Need to get the coords of each indexed camera and flatten all coordinate maps and concatenate them

        # The case where we aren't jagged && keep_shape (since otherwise coords is already set) and coords
        # is None. In this case we append (h, w) to the num_rays dimensions for all tensors. In this case,
        # each image in camera_indices has to have the same shape since otherwise we would have error'd when
        # we checked keep_shape is valid or we aren't jagged.
        if coords is None:
            index_dim = camera_indices.shape[-1]
            index = camera_indices.reshape(-1, index_dim)[0]
            coords: torch.Tensor = cameras.get_image_coords(index=tuple(index))  # (h, w, 2)
            coords = coords.reshape(coords.shape[:2] + (1,) * len(camera_indices.shape[:-1]) + (2,))  # (h, w, 1..., 2)
            coords = coords.expand(coords.shape[:2] + camera_indices.shape[:-1] + (2,))  # (h, w, num_rays, 2)
            camera_opt_to_camera = (  # (h, w, num_rays, 3, 4) or None
                camera_opt_to_camera.broadcast_to(coords.shape[:-1] + (3, 4))
                if camera_opt_to_camera is not None
                else None
            )
            distortion_params_delta = (  # (h, w, num_rays, 6) or None
                distortion_params_delta.broadcast_to(coords.shape[:-1] + (6,))
                if distortion_params_delta is not None
                else None
            )

        # If camera indices was an int or coords was none, we need to broadcast our indices along batch dims
        camera_indices = camera_indices.broadcast_to(coords.shape[:-1] + (len(cameras.shape),)).to(torch.long)

        # Checking our tensors have been standardized
        assert isinstance(coords, torch.Tensor) and isinstance(camera_indices, torch.Tensor)
        assert camera_indices.shape[-1] == len(cameras.shape)
        assert camera_opt_to_camera is None or camera_opt_to_camera.shape[:-2] == coords.shape[:-1]
        assert distortion_params_delta is None or distortion_params_delta.shape[:-1] == coords.shape[:-1]

        # This will do the actual work of generating the rays now that we have standardized the inputs
        # raybundle.shape == (num_rays) when done
        # pylint: disable=protected-access
        raybundle = cameras._generate_rays_from_coords(
            camera_indices, coords, camera_opt_to_camera, distortion_params_delta
        )

        # If we have mandated that we don't keep the shape, then we flatten
        if keep_shape is False:
            raybundle = raybundle.flatten()

        # TODO: We should have to squeeze the last dimension here if we started with zero batch dims, but never have to,
        # so there might be a rogue squeeze happening somewhere, and this may cause some unintended behaviour
        # that we haven't caught yet with tests
        return raybundle

    # pylint: disable=too-many-statements
    def _generate_rays_from_coords(
        self,
        camera_indices: TensorType["num_rays":..., "num_cameras_batch_dims"],
        coords: TensorType["num_rays":..., 2],
        camera_opt_to_camera: Optional[TensorType["num_rays":..., 3, 4]] = None,
        distortion_params_delta: Optional[TensorType["num_rays":..., 6]] = None,
    ) -> RayBundle:
        """Generates rays for the given camera indices and coords where self isn't jagged

<<<<<<< HEAD
        assert coords is not None
        y = coords[..., 0]
        x = coords[..., 1]
        fx, fy = self.fx[camera_indices], self.fy[camera_indices]
        cx, cy = self.cx[camera_indices], self.cy[camera_indices]
=======
        This is a fairly complex function, so let's break this down slowly.

        Shapes involved:
            - num_rays: This is your output raybundle shape. It dictates the number and shape of the rays generated
            - num_cameras_batch_dims: This is the number of dimensions of our camera

        Args:
            camera_indices: Camera indices of the flattened cameras object to generate rays for.
                The shape of this is such that indexing into camera_indices["num_rays":...] will return the
                index into each batch dimension of the camera in order to get the correct camera specified by
                "num_rays".

                Example:
                    >>> cameras = Cameras(...)
                    >>> cameras.shape
                        (2, 3, 4)

                    >>> camera_indices = torch.tensor([0, 0, 0]) # We need an axis of length 3 since cameras.ndim == 3
                    >>> camera_indices.shape
                        (3,)
                    >>> coords = torch.tensor([1,1])
                    >>> coords.shape
                        (2,)
                    >>> out_rays = cameras.generate_rays(camera_indices=camera_indices, coords = coords)
                        # This will generate a RayBundle with a single ray for the
                        # camera at cameras[0,0,0] at image coordinates (1,1), so out_rays.shape == ()
                    >>> out_rays.shape
                        ()

                    >>> camera_indices = torch.tensor([[0,0,0]])
                    >>> camera_indices.shape
                        (1, 3)
                    >>> coords = torch.tensor([[1,1]])
                    >>> coords.shape
                        (1, 2)
                    >>> out_rays = cameras.generate_rays(camera_indices=camera_indices, coords = coords)
                        # This will generate a RayBundle with a single ray for the
                        # camera at cameras[0,0,0] at point (1,1), so out_rays.shape == (1,)
                        # since we added an extra dimension in front of camera_indices
                    >>> out_rays.shape
                        (1,)

                If you want more examples, check tests/cameras/test_cameras and the function check_generate_rays_shape

                The bottom line is that for camera_indices: (num_rays:..., num_cameras_batch_dims), num_rays is the
                output shape and if you index into the output RayBundle with some indices [i:...], if you index into
                camera_indices with camera_indices[i:...] as well, you will get a 1D tensor containing the batch
                indices into the original cameras object corresponding to that ray (ie: you will get the camera
                from our batched cameras corresponding to the ray at RayBundle[i:...]).

            coords: Coordinates of the pixels to generate rays for. If None, the full image will be rendered, meaning
                height and width get prepended to the num_rays dimensions. Indexing into coords with [i:...] will
                get you the image coordinates [x, y] of that specific ray located at output RayBundle[i:...].

            camera_opt_to_camera: Optional transform for the camera to world matrices.
                In terms of shape, it follows the same rules as coords, but indexing into it with [i:...] gets you
                the 2D camera to world transform matrix for the camera optimization at RayBundle[i:...].

            distortion_params_delta: Optional delta for the distortion parameters.
                In terms of shape, it follows the same rules as coords, but indexing into it with [i:...] gets you
                the 1D tensor with the 6 distortion parameters for the camera optimization at RayBundle[i:...].

        Returns:
            Rays for the given camera indices and coords. RayBundle.shape == num_rays
        """
        # Make sure we're on the right devices
        camera_indices = camera_indices.to(self.device)
        coords = coords.to(self.device)

        # Checking to make sure everything is of the right shape and type
        num_rays_shape = camera_indices.shape[:-1]
        assert camera_indices.shape == num_rays_shape + (self.ndim,)
        assert coords.shape == num_rays_shape + (2,)
        assert coords.shape[-1] == 2
        assert camera_opt_to_camera is None or camera_opt_to_camera.shape == num_rays_shape + (3, 4)
        assert distortion_params_delta is None or distortion_params_delta.shape == num_rays_shape + (6,)

        # Here, we've broken our indices down along the num_cameras_batch_dims dimension allowing us to index by all
        # of our output rays at each dimension of our cameras object
        true_indices = [camera_indices[..., i] for i in range(camera_indices.shape[-1])]

        # Get all our focal lengths, principal points and make sure they are the right shapes
        y = coords[..., 0]  # (num_rays,) get rid of the last dimension
        x = coords[..., 1]  # (num_rays,) get rid of the last dimension
        fx, fy = self.fx[true_indices].squeeze(-1), self.fy[true_indices].squeeze(-1)  # (num_rays,)
        cx, cy = self.cx[true_indices].squeeze(-1), self.cy[true_indices].squeeze(-1)  # (num_rays,)
        assert (
            y.shape == num_rays_shape
            and x.shape == num_rays_shape
            and fx.shape == num_rays_shape
            and fy.shape == num_rays_shape
            and cx.shape == num_rays_shape
            and cy.shape == num_rays_shape
        ), (
            str(num_rays_shape)
            + str(y.shape)
            + str(x.shape)
            + str(fx.shape)
            + str(fy.shape)
            + str(cx.shape)
            + str(cy.shape)
        )
>>>>>>> f739786d

        # Get our image coordinates and image coordinates offset by 1 (offsets used for dx, dy calculations)
        # Also make sure the shapes are correct
        coord = torch.stack([(x - cx) / fx, -(y - cy) / fy], -1)  # (num_rays, 2)
        coord_x_offset = torch.stack([(x - cx + 1) / fx, -(y - cy) / fy], -1)  # (num_rays, 2)
        coord_y_offset = torch.stack([(x - cx) / fx, -(y - cy + 1) / fy], -1)  # (num_rays, 2)
        assert (
            coord.shape == num_rays_shape + (2,)
            and coord_x_offset.shape == num_rays_shape + (2,)
            and coord_y_offset.shape == num_rays_shape + (2,)
        )

        # Stack image coordinates and image coordinates offset by 1, check shapes too
        coord_stack = torch.stack([coord, coord_x_offset, coord_y_offset], dim=0)  # (3, num_rays, 2)
        assert coord_stack.shape == (3,) + num_rays_shape + (2,)

        # Undistorts our images according to our distortion parameters
        distortion_params = None
        if self.distortion_params is not None:
            distortion_params = self.distortion_params[true_indices]
            if distortion_params_delta is not None:
                distortion_params = distortion_params + distortion_params_delta
        elif distortion_params_delta is not None:
            distortion_params = distortion_params_delta

        if distortion_params is not None and self.camera_type[0] != CameraType.EQUIRECTANGULAR.value:
            coord_stack = camera_utils.radial_and_tangential_undistort(coord_stack, distortion_params)

        # Make sure after we have undistorted our images, the shapes are still correct
        assert coord_stack.shape == (3,) + num_rays_shape + (2,)

        # Gets our directions for all our rays in camera coordinates and checks shapes at the end
        # Here, directions_stack is of shape (3, num_rays, 3)
        # directions_stack[0] is the direction for ray in camera coordinates
        # directions_stack[1] is the direction for ray in camera coordinates offset by 1 in x
        # directions_stack[2] is the direction for ray in camera coordinates offset by 1 in y
        cam_types = torch.unique(self.camera_type, sorted=False)
        directions_stack = torch.empty((3,) + num_rays_shape + (3,), device=self.device)
        if CameraType.PERSPECTIVE.value in cam_types:
            mask = (self.camera_type[true_indices] == CameraType.PERSPECTIVE.value).squeeze(-1)  # (num_rays)
            mask = torch.stack([mask, mask, mask], dim=0)
            directions_stack[..., 0][mask] = torch.masked_select(coord_stack[..., 0], mask).float()
            directions_stack[..., 1][mask] = torch.masked_select(coord_stack[..., 1], mask).float()
            directions_stack[..., 2][mask] = -1.0

        if CameraType.FISHEYE.value in cam_types:
            mask = (self.camera_type[true_indices] == CameraType.FISHEYE.value).squeeze(-1)  # (num_rays)
            mask = torch.stack([mask, mask, mask], dim=0)

            theta = torch.sqrt(torch.sum(coord_stack**2, dim=-1))
            theta = torch.clip(theta, 0.0, math.pi)

            sin_theta = torch.sin(theta)
<<<<<<< HEAD
            directions_stack = torch.stack(
                [coord_stack[..., 0] * sin_theta / theta, coord_stack[..., 1] * sin_theta / theta, -torch.cos(theta)],
                dim=-1,
            )
        elif self.camera_type[0] == CameraType.EQUIRECTANGULAR.value:
            # For equirect, fx = fy = height = width/2
            # Thus coord[..., 0] goes from -1 to 1 and coord[..., 1] goes from -1/2 to 1/2
            theta = -torch.pi * coord_stack[..., 0]  # minus sign for right-handed
            phi = torch.pi * (0.5 - coord_stack[..., 1])
            # use spherical in local camera coordinates (+y up, x=0 and z<0 is theta=0)
            directions_stack = torch.stack(
                [
                    -torch.sin(theta) * torch.sin(phi),
                    torch.cos(phi),
                    -torch.cos(theta) * torch.sin(phi),
                ],
                dim=-1,
            )
        else:
            raise ValueError(f"Camera type {CameraType(self.camera_type[0])} not supported.")
=======
>>>>>>> f739786d

            directions_stack[..., 0][mask] = torch.masked_select(coord_stack[..., 0] * sin_theta / theta, mask).float()
            directions_stack[..., 1][mask] = torch.masked_select(coord_stack[..., 1] * sin_theta / theta, mask).float()
            directions_stack[..., 2][mask] = -torch.masked_select(torch.cos(theta), mask)

        for value in cam_types:
            if value not in [CameraType.PERSPECTIVE.value, CameraType.FISHEYE.value]:
                raise ValueError(f"Camera type {value} not supported.")

        assert directions_stack.shape == (3,) + num_rays_shape + (3,)

        c2w = self.camera_to_worlds[true_indices]
        assert c2w.shape == num_rays_shape + (3, 4)

        if camera_opt_to_camera is not None:
            c2w = pose_utils.multiply(c2w, camera_opt_to_camera)
        rotation = c2w[..., :3, :3]  # (..., 3, 3)
        assert rotation.shape == num_rays_shape + (3, 3)

        directions_stack = torch.sum(
            directions_stack[..., None, :] * rotation, dim=-1
        )  # (..., 1, 3) * (..., 3, 3) -> (..., 3)
        directions_stack = normalize(directions_stack, dim=-1)
        assert directions_stack.shape == (3,) + num_rays_shape + (3,)

        origins = c2w[..., :3, 3]  # (..., 3)
        assert origins.shape == num_rays_shape + (3,)

        directions = directions_stack[0]
        assert directions.shape == num_rays_shape + (3,)

        # norms of the vector going between adjacent coords, giving us dx and dy per output ray
        dx = torch.sqrt(torch.sum((directions - directions_stack[1]) ** 2, dim=-1))  # ("num_rays":...,)
        dy = torch.sqrt(torch.sum((directions - directions_stack[2]) ** 2, dim=-1))  # ("num_rays":...,)
        assert dx.shape == num_rays_shape and dy.shape == num_rays_shape

        pixel_area = (dx * dy)[..., None]  # ("num_rays":..., 1)
        assert pixel_area.shape == num_rays_shape + (1,)

        times = self.times[camera_indices, None] if self.times is not None else None

        return RayBundle(
            origins=origins,
            directions=directions,
            pixel_area=pixel_area,
            camera_indices=camera_indices,
            times=times,
        )

    def to_json(
        self, camera_idx: int, image: Optional[TensorType["height", "width", 2]] = None, max_size: Optional[int] = None
    ) -> Dict:
        """Convert a camera to a json dictionary.

        Args:
            camera_idx: Index of the camera to convert.
            image: An image in range [0, 1] that is encoded to a base64 string.
            max_size: Max size to resize the image to if present.

        Returns:
            A JSON representation of the camera
        """
        flattened = self.flatten()
        json_ = {
            "type": "PinholeCamera",
            "cx": flattened[camera_idx].cx.item(),
            "cy": flattened[camera_idx].cy.item(),
            "fx": flattened[camera_idx].fx.item(),
            "fy": flattened[camera_idx].fy.item(),
            "camera_to_world": self.camera_to_worlds[camera_idx].tolist(),
            "camera_index": camera_idx,
            "times": flattened[camera_idx].times.item() if self.times is not None else None,
        }
        if image is not None:
            image_uint8 = (image * 255).detach().type(torch.uint8)
            if max_size is not None:
                image_uint8 = image_uint8.permute(2, 0, 1)
                image_uint8 = torchvision.transforms.functional.resize(image_uint8, max_size)  # type: ignore
                image_uint8 = image_uint8.permute(1, 2, 0)
            image_uint8 = image_uint8.cpu().numpy()
            data = cv2.imencode(".jpg", image_uint8)[1].tobytes()
            json_["image"] = str("data:image/jpeg;base64," + base64.b64encode(data).decode("ascii"))
        return json_

    def get_intrinsics_matrices(self) -> TensorType["num_cameras":..., 3, 3]:
        """Returns the intrinsic matrices for each camera.

        Returns:
            Pinhole camera intrinsics matrices
        """
        K = torch.zeros((*self.shape, 3, 3), dtype=torch.float32)
        K[..., 0, 0] = self.fx.squeeze(-1)
        K[..., 1, 1] = self.fy.squeeze(-1)
        K[..., 0, 2] = self.cx.squeeze(-1)
        K[..., 1, 2] = self.cy.squeeze(-1)
        K[..., 2, 2] = 1.0
        return K

    def rescale_output_resolution(
        self, scaling_factor: Union[TensorType["num_cameras":...], TensorType["num_cameras":..., 1], float, int]
    ) -> None:
        """Rescale the output resolution of the cameras.

        Args:
            scaling_factor: Scaling factor to apply to the output resolution.
        """
        if isinstance(scaling_factor, (float, int)):
            scaling_factor = torch.tensor([scaling_factor]).to(self.device).broadcast_to((self.cx.shape))
        elif isinstance(scaling_factor, torch.Tensor) and scaling_factor.shape == self.shape:
            scaling_factor = scaling_factor.unsqueeze(-1)
        elif isinstance(scaling_factor, torch.Tensor) and scaling_factor.shape == (*self.shape, 1):
            pass
        else:
            raise ValueError(
                f"Scaling factor must be a float, int, or a tensor of shape {self.shape} or {(*self.shape, 1)}."
            )

        self.fx = self.fx * scaling_factor
        self.fy = self.fy * scaling_factor
        self.cx = self.cx * scaling_factor
        self.cy = self.cy * scaling_factor
        self.height = (self.height * scaling_factor).to(torch.int64)
        self.width = (self.width * scaling_factor).to(torch.int64)<|MERGE_RESOLUTION|>--- conflicted
+++ resolved
@@ -463,13 +463,6 @@
     ) -> RayBundle:
         """Generates rays for the given camera indices and coords where self isn't jagged
 
-<<<<<<< HEAD
-        assert coords is not None
-        y = coords[..., 0]
-        x = coords[..., 1]
-        fx, fy = self.fx[camera_indices], self.fy[camera_indices]
-        cx, cy = self.cx[camera_indices], self.cy[camera_indices]
-=======
         This is a fairly complex function, so let's break this down slowly.
 
         Shapes involved:
@@ -572,7 +565,6 @@
             + str(cx.shape)
             + str(cy.shape)
         )
->>>>>>> f739786d
 
         # Get our image coordinates and image coordinates offset by 1 (offsets used for dx, dy calculations)
         # Also make sure the shapes are correct
@@ -626,33 +618,23 @@
             theta = torch.clip(theta, 0.0, math.pi)
 
             sin_theta = torch.sin(theta)
-<<<<<<< HEAD
-            directions_stack = torch.stack(
-                [coord_stack[..., 0] * sin_theta / theta, coord_stack[..., 1] * sin_theta / theta, -torch.cos(theta)],
-                dim=-1,
-            )
-        elif self.camera_type[0] == CameraType.EQUIRECTANGULAR.value:
+
+            directions_stack[..., 0][mask] = torch.masked_select(coord_stack[..., 0] * sin_theta / theta, mask).float()
+            directions_stack[..., 1][mask] = torch.masked_select(coord_stack[..., 1] * sin_theta / theta, mask).float()
+            directions_stack[..., 2][mask] = -torch.masked_select(torch.cos(theta), mask)
+
+        if CameraType.EQUIRECTANGULAR.value in cam_types:
+            mask = (self.camera_type[true_indices] == CameraType.EQUIRECTANGULAR.value).squeeze(-1)  # (num_rays)
+            mask = torch.stack([mask, mask, mask], dim=0)
+
             # For equirect, fx = fy = height = width/2
-            # Thus coord[..., 0] goes from -1 to 1 and coord[..., 1] goes from -1/2 to 1/2
+            # Then coord[..., 0] goes from -1 to 1 and coord[..., 1] goes from -1/2 to 1/2
             theta = -torch.pi * coord_stack[..., 0]  # minus sign for right-handed
             phi = torch.pi * (0.5 - coord_stack[..., 1])
             # use spherical in local camera coordinates (+y up, x=0 and z<0 is theta=0)
-            directions_stack = torch.stack(
-                [
-                    -torch.sin(theta) * torch.sin(phi),
-                    torch.cos(phi),
-                    -torch.cos(theta) * torch.sin(phi),
-                ],
-                dim=-1,
-            )
-        else:
-            raise ValueError(f"Camera type {CameraType(self.camera_type[0])} not supported.")
-=======
->>>>>>> f739786d
-
-            directions_stack[..., 0][mask] = torch.masked_select(coord_stack[..., 0] * sin_theta / theta, mask).float()
-            directions_stack[..., 1][mask] = torch.masked_select(coord_stack[..., 1] * sin_theta / theta, mask).float()
-            directions_stack[..., 2][mask] = -torch.masked_select(torch.cos(theta), mask)
+            directions_stack[..., 0][mask] = torch.masked_select(-torch.sin(theta) * torch.sin(phi), mask).float()
+            directions_stack[..., 1][mask] = torch.masked_select(torch.cos(phi), mask).float()
+            directions_stack[..., 2][mask] = torch.masked_select(-torch.cos(theta) * torch.sin(phi), mask).float()
 
         for value in cam_types:
             if value not in [CameraType.PERSPECTIVE.value, CameraType.FISHEYE.value]:
