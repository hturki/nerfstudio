--- conflicted
+++ resolved
@@ -89,11 +89,8 @@
     distortion_params: Optional[TensorType["num_cameras":..., 6]]
     camera_type: TensorType["num_cameras":..., 1]
     times: Optional[TensorType["num_cameras", 1]]
-<<<<<<< HEAD
     skew: Optional[TensorType["num_cameras", 1]]
-=======
     metadata: Optional[Dict]
->>>>>>> d875f5f5
 
     def __init__(
         self,
@@ -114,11 +111,8 @@
             ]
         ] = CameraType.PERSPECTIVE,
         times: Optional[TensorType["num_cameras"]] = None,
-<<<<<<< HEAD
         skew: Optional[TensorType["num_cameras"]] = None,
-=======
         metadata: Optional[Dict] = None,
->>>>>>> d875f5f5
     ) -> None:
         """Initializes the Cameras object.
 
