--- conflicted
+++ resolved
@@ -75,11 +75,8 @@
         num_levels: int = 16,
         log2_hashmap_size: int = 19,
         max_res: int = 2048,
-<<<<<<< HEAD
-        features_per_level: int = 8
-=======
+        features_per_level: int = 4,
         spatial_distortion: Optional[SpatialDistortion] = SceneContraction(),
->>>>>>> d875f5f5
     ) -> None:
         super().__init__()
 
@@ -159,12 +156,7 @@
         # Rectifying the density with an exponential is much more stable than a ReLU or
         # softplus, because it enables high post-activation (float32) density outputs
         # from smaller internal (float16) parameters.
-<<<<<<< HEAD
         density = trunc_exp(density_before_activation.to(positions) - 1)
-=======
-        density = trunc_exp(density_before_activation.to(positions))
-        density = density * selector[..., None]
->>>>>>> d875f5f5
         return density, base_mlp_out
 
     def get_outputs(
@@ -199,7 +191,6 @@
             positions: the positions to evaluate the opacity at.
             step_size: the step size to use for the opacity evaluation.
         """
-<<<<<<< HEAD
         density = self.density_fn(positions, None)
         ## TODO: We should scale step size based on the distortion. Currently it uses too much memory.
         # aabb_min, aabb_max = self.aabb[0], self.aabb[1]
@@ -216,8 +207,5 @@
         # else:
         #     step_size = step_size * (aabb_max - aabb_min)
 
-=======
-        density = self.density_fn(positions)
->>>>>>> d875f5f5
         opacity = density * step_size
         return opacity