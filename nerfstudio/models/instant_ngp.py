--- conflicted
+++ resolved
@@ -25,13 +25,9 @@
 import nerfacc
 import numpy as np
 import torch
-<<<<<<< HEAD
 import torch.nn.functional as F
-from nerfacc import ContractionType
-from torch.nn import Parameter, SmoothL1Loss, HuberLoss
-=======
+from torch.nn import HuberLoss
 from torch.nn import Parameter
->>>>>>> d875f5f5
 from torchmetrics import PeakSignalNoiseRatio
 from torchmetrics.image.lpip import LearnedPerceptualImagePatchSimilarity
 from typing_extensions import Literal
@@ -43,13 +39,8 @@
     TrainingCallbackLocation,
 )
 from nerfstudio.field_components.field_heads import FieldHeadNames
-<<<<<<< HEAD
-from nerfstudio.fields.instant_ngp_field import TCNNInstantNGPField
-=======
 from nerfstudio.field_components.spatial_distortions import SceneContraction
 from nerfstudio.fields.nerfacto_field import TCNNNerfactoField
-from nerfstudio.model_components.losses import MSELoss
->>>>>>> d875f5f5
 from nerfstudio.model_components.ray_samplers import VolumetricSampler
 from nerfstudio.model_components.renderers import (
     AccumulationRenderer,
@@ -80,19 +71,13 @@
     """Levels of the grid used for the field."""
     max_res: int = 2048
     """Maximum resolution of the hashmap for the base mlp."""
-    log2_hashmap_size: int = 19
+    log2_hashmap_size: int = 20
     """Size of the hashmap for the base mlp"""
     alpha_thre: float = 0.01
     """Threshold for opacity skipping."""
     cone_angle: float = 0.004
     """Should be set to 0.0 for blender scenes but 1./256 for real scenes."""
-<<<<<<< HEAD
-    alpha_thre: float = 1e-2
-    """Alpha threshold for skipping empty space. Should be set to 0 for blender scenes."""
-    render_step_size: float = 0.01
-=======
     render_step_size: Optional[float] = None
->>>>>>> d875f5f5
     """Minimum step size for rendering."""
     near_plane: float = 0.05
     """How far along ray to start sampling."""
@@ -102,15 +87,14 @@
     """Whether to use an appearance embedding."""
     background_color: Literal["random", "black", "white"] = "random"
     """The color that is given to untrained areas."""
-    disable_scene_contraction: bool = False
-    """Whether to disable scene contraction or not."""
-
-    hidden_dim: int = 64
-    hidden_dim_color: int = 64
+    max_num_samples_per_ray: int = 1024
+
+    hidden_dim: int = 128
+    hidden_dim_color: int = 128
 
     depth_lambda: float = 0
     num_levels: int = 16
-    features_per_level: int = 8
+    features_per_level: int = 4
 
     train_with_random_bg: bool = False
 
@@ -132,48 +116,31 @@
         """Set the fields and modules."""
         super().populate_modules()
 
-<<<<<<< HEAD
         self.config.render_step_size = (
-            (self.scene_box.aabb[1] - self.scene_box.aabb[0]).max()
-            * math.sqrt(3)
-            / self.config.max_num_samples_per_ray
+                (self.scene_box.aabb[1] - self.scene_box.aabb[0]).max()
+                * math.sqrt(3)
+                / self.config.max_num_samples_per_ray
         ).item()
 
         print('Render step size', self.config.render_step_size)
 
-        self.field = TCNNInstantNGPField(
-=======
-        if self.config.disable_scene_contraction:
-            scene_contraction = None
-        else:
-            scene_contraction = SceneContraction(order=float("inf"))
+        # Occupancy Grid.
+        self.occupancy_grid = nerfacc.OccGridEstimator(
+            roi_aabb=self.scene_box.aabb.flatten(),
+            resolution=self.config.grid_resolution,
+            levels=self.config.grid_levels,
+        )
 
         self.field = TCNNNerfactoField(
->>>>>>> d875f5f5
-            aabb=self.scene_box.aabb,
+            aabb=self.occupancy_grid.aabbs[-1].view(2, 3),
             num_images=self.num_train_data,
             log2_hashmap_size=self.config.log2_hashmap_size,
             max_res=self.config.max_res,
-<<<<<<< HEAD
             num_levels=self.config.num_levels,
             features_per_level=self.config.features_per_level,
             hidden_dim=self.config.hidden_dim,
             hidden_dim_color=self.config.hidden_dim_color,
-=======
-            spatial_distortion=scene_contraction,
->>>>>>> d875f5f5
-        )
-
-        self.scene_aabb = Parameter(self.scene_box.aabb.flatten(), requires_grad=False)
-
-        if self.config.render_step_size is None:
-            # auto step size: ~1000 samples in the base level grid
-            self.config.render_step_size = ((self.scene_aabb[3:] - self.scene_aabb[:3]) ** 2).sum().sqrt().item() / 1000
-        # Occupancy Grid.
-        self.occupancy_grid = nerfacc.OccGridEstimator(
-            roi_aabb=self.scene_aabb,
-            resolution=self.config.grid_resolution,
-            levels=self.config.grid_levels,
+            spatial_distortion=None,
         )
 
         # Sampler
@@ -200,12 +167,12 @@
         self.lpips = LearnedPerceptualImagePatchSimilarity(normalize=True)
 
     def get_training_callbacks(
-        self, training_callback_attributes: TrainingCallbackAttributes
+            self, training_callback_attributes: TrainingCallbackAttributes
     ) -> List[TrainingCallback]:
         def update_occupancy_grid(step: int):
             self.occupancy_grid.update_every_n_steps(
                 step=step,
-                occ_eval_fn=lambda x: self.field.density_fn(x) * self.config.render_step_size,
+                occ_eval_fn=lambda x: self.field.density_fn(x, None) * self.config.render_step_size,
             )
 
         return [
@@ -233,7 +200,6 @@
                 render_step_size=self.config.render_step_size,
                 alpha_thre=self.config.alpha_thre,
                 cone_angle=self.config.cone_angle,
-                alpha_thre=self.config.alpha_thre,
             )
 
         field_outputs = self.field(ray_samples)
@@ -268,21 +234,11 @@
         )
 
         accumulation = self.renderer_accumulation(weights=weights, ray_indices=ray_indices, num_rays=num_rays)
-<<<<<<< HEAD
-        outputs["accumulation"]  = accumulation
-        outputs["alive_ray_mask"]  = accumulation.squeeze(-1) > 0
-        outputs["num_samples_per_ray"]  = packed_info[:, 1]
+        outputs["accumulation"] = accumulation
+        outputs["alive_ray_mask"] = accumulation.squeeze(-1) > 0
+        outputs["num_samples_per_ray"] = packed_info[:, 1]
         outputs["directions_norm"] = ray_bundle.metadata["directions_norm"]
 
-=======
-
-        outputs = {
-            "rgb": rgb,
-            "accumulation": accumulation,
-            "depth": depth,
-            "num_samples_per_ray": packed_info[:, 1],
-        }
->>>>>>> d875f5f5
         return outputs
 
     def get_metrics_dict(self, outputs, batch):
@@ -299,7 +255,6 @@
         return metrics_dict
 
     def get_loss_dict(self, outputs, batch, metrics_dict=None):
-<<<<<<< HEAD
         image = self._get_image(batch, outputs)
         mask = outputs["alive_ray_mask"]
 
@@ -317,15 +272,10 @@
                 depth_loss *= weights[mask]
             loss_dict["depth"] = self.config.depth_lambda * depth_loss.mean()
 
-=======
-        image = batch["image"].to(self.device)
-        rgb_loss = self.rgb_loss(image, outputs["rgb"])
-        loss_dict = {"rgb_loss": rgb_loss}
->>>>>>> d875f5f5
         return loss_dict
 
     def get_image_metrics_and_images(
-        self, outputs: Dict[str, torch.Tensor], batch: Dict[str, torch.Tensor]
+            self, outputs: Dict[str, torch.Tensor], batch: Dict[str, torch.Tensor]
     ) -> Tuple[Dict[str, float], Dict[str, torch.Tensor]]:
         image = self._get_image(batch, outputs)
 
@@ -338,7 +288,6 @@
 
         combined_rgb = torch.cat([image, rgb], dim=1)
         combined_acc = torch.cat([acc], dim=1)
-<<<<<<< HEAD
 
         depth_vis = []
         if "depth_image" in batch:
@@ -348,16 +297,13 @@
 
         depth_vis.append(depth)
         combined_depth = torch.cat(depth_vis, dim=1)
-        combined_alive_ray_mask = torch.cat([alive_ray_mask], dim=1)
-=======
-        combined_depth = torch.cat([depth], dim=1)
->>>>>>> d875f5f5
+        alive_ray_mask = colormaps.apply_colormap(outputs["alive_ray_mask"])
 
         images_dict = {
             "img": combined_rgb,
             "accumulation": combined_acc,
             "depth": combined_depth,
-            "alive_ray_mask": combined_alive_ray_mask,
+            "alive_ray_mask": alive_ray_mask
         }
 
         if "mask" in batch:
@@ -398,17 +344,9 @@
     def _get_image(self, batch: Dict[str, torch.Tensor], outputs: Dict[str, torch.Tensor]) -> torch.Tensor:
         image = batch["image"].to(self.device)
 
-<<<<<<< HEAD
         if self.config.train_with_random_bg:
             alpha = batch["alpha"].to(self.device)
             bg = outputs["bg_color"] if self.training else get_color(self.config.background_color).to(self.device)
             image = image * alpha + bg * (1.0 - alpha)
-=======
-        images_dict = {
-            "img": combined_rgb,
-            "accumulation": combined_acc,
-            "depth": combined_depth,
-        }
->>>>>>> d875f5f5
 
         return image