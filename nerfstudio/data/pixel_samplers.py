# Copyright 2022 The Nerfstudio Team. All rights reserved.
#
# Licensed under the Apache License, Version 2.0 (the "License");
# you may not use this file except in compliance with the License.
# You may obtain a copy of the License at
#
#     http://www.apache.org/licenses/LICENSE-2.0
#
# Unless required by applicable law or agreed to in writing, software
# distributed under the License is distributed on an "AS IS" BASIS,
# WITHOUT WARRANTIES OR CONDITIONS OF ANY KIND, either express or implied.
# See the License for the specific language governing permissions and
# limitations under the License.

"""
Code for sampling pixels.
"""

import random
from typing import Dict

import torch


def collate_image_dataset_batch(batch: Dict, num_rays_per_batch: int, keep_full_image: bool = False):
    """
    Operates on a batch of images and samples pixels to use for generating rays.
    Returns a collated batch which is input to the Graph.
    It will sample only within the valid 'mask' if it's specified.

    Args:
        batch: batch of images to sample from
        num_rays_per_batch: number of rays to sample per batch
        keep_full_image: whether or not to include a reference to the full image in returned batch
    """
    device = batch["image"].device
    num_images, image_height, image_width, _ = batch["image"].shape

    # only sample within the mask, if the mask is in the batch
    if "mask" in batch:
        nonzero_indices = torch.nonzero(batch["mask"][..., 0], as_tuple=False)
        chosen_indices = random.sample(range(len(nonzero_indices)), k=num_rays_per_batch)
        indices = nonzero_indices[chosen_indices]
    else:
        indices = torch.floor(
            torch.rand((num_rays_per_batch, 3), device=device)
            * torch.tensor([num_images, image_height, image_width], device=device)
        ).long()

    c, y, x = (i.flatten() for i in torch.split(indices, 1, dim=-1))
    collated_batch = {key: value[c, y, x] for key, value in batch.items() if key != "image_idx" and value is not None}

    assert collated_batch["image"].shape == (num_rays_per_batch, 3), collated_batch["image"].shape

    # Needed to correct the random indices to their actual camera idx locations.
    indices[:, 0] = batch["image_idx"][c]
    collated_batch["indices"] = indices  # with the abs camera indices

    if keep_full_image:
        collated_batch["full_image"] = batch["image"]

    return collated_batch


def collate_image_dataset_batch_list(batch: Dict, num_rays_per_batch: int, keep_full_image: bool = False):
    """
    Does the same as collate_image_dataset_batch, except it will operate over a list of images / masks inside
    a list.

    We will use this with the intent of DEPRECIATING it as soon as we find a viable alternative.
    The intention will be to replace this with a more efficient implementation that doesn't require a for loop, but
    since pytorch's ragged tensors are still in beta (this would allow for some vectorization), this will do

    Args:
        batch: batch of images to sample from
        num_rays_per_batch: number of rays to sample per batch
        keep_full_image: whether or not to include a reference to the full image in returned batch
    """

    device = batch["image"][0].device
    num_images = len(batch["image"])

    # only sample within the mask, if the mask is in the batch
    all_indices = []
    all_images = []

    if "mask" in batch:
        num_rays_in_batch = num_rays_per_batch // num_images
        for i in range(num_images):
            if i == num_images - 1:
                num_rays_in_batch = num_rays_per_batch - (num_images - 1) * num_rays_in_batch
            nonzero_indices = torch.nonzero(batch["mask"][i][..., 0], as_tuple=False)
            chosen_indices = random.sample(range(len(nonzero_indices)), k=num_rays_in_batch)
            indices = nonzero_indices[chosen_indices]
            indices = torch.cat([torch.full((num_rays_in_batch, 1), i, device=device), indices], dim=-1)
            all_indices.append(indices)
            all_images.append(batch["image"][i][indices[:, 1], indices[:, 2]])

    else:
        num_rays_in_batch = num_rays_per_batch // num_images
        for i in range(num_images):
            image_height, image_width, _ = batch["image"][i].shape
            if i == num_images - 1:
                num_rays_in_batch = num_rays_per_batch - (num_images - 1) * num_rays_in_batch
            indices = torch.floor(
                torch.rand((num_rays_in_batch, 3), device=device)
                * torch.tensor([1, image_height, image_width], device=device)
            ).long()
            indices[:, 0] = i
            all_indices.append(indices)
            all_images.append(batch["image"][i][indices[:, 1], indices[:, 2]])

    indices = torch.cat(all_indices, dim=0)

    c, y, x = (i.flatten() for i in torch.split(indices, 1, dim=-1))
    collated_batch = {
        key: value[c, y, x]
        for key, value in batch.items()
        if key != "image_idx" and key != "image" and key != "mask" and value is not None
    }

    collated_batch["image"] = torch.cat(all_images, dim=0)

    assert collated_batch["image"].shape == (num_rays_per_batch, 3), collated_batch["image"].shape

    # Needed to correct the random indices to their actual camera idx locations.
    indices[:, 0] = batch["image_idx"][c]
    collated_batch["indices"] = indices  # with the abs camera indices

    if keep_full_image:
        collated_batch["full_image"] = batch["image"]

    return collated_batch


class PixelSampler:  # pylint: disable=too-few-public-methods
    """Samples 'pixel_batch's from 'image_batch's.

    Args:
        num_rays_per_batch: number of rays to sample per batch
        keep_full_image: whether or not to include a reference to the full image in returned batch
    """

    def __init__(self, num_rays_per_batch: int, keep_full_image: bool = False) -> None:
        self.num_rays_per_batch = num_rays_per_batch
        self.keep_full_image = keep_full_image

    def set_num_rays_per_batch(self, num_rays_per_batch: int):
        """Set the number of rays to sample per batch.

        Args:
            num_rays_per_batch: number of rays to sample per batch
        """
        self.num_rays_per_batch = num_rays_per_batch

    def sample(self, image_batch: Dict):
        """Sample an image batch and return a pixel batch.

        Args:
            image_batch: batch of images to sample from
        """
<<<<<<< HEAD
        pixel_batch = collate_image_dataset_batch(
            image_batch, self.num_rays_per_batch, keep_full_image=self.keep_full_image
        )
        return pixel_batch


def collate_image_dataset_batch_equirectangular(batch: Dict, num_rays_per_batch: int, keep_full_image: bool = False):
    """
    Operates on a batch of equirectangular images and samples pixels to use for
    generating rays. Rays will be generated uniformly on the sphere.
    Returns a collated batch which is input to the Graph.
    It will sample only within the valid 'mask' if it's specified.

    Args:
        batch: batch of images to sample from
        num_rays_per_batch: number of rays to sample per batch
        keep_full_image: whether or not to include a reference to the full image in returned batch
    """
    # TODO(kevinddchen): make more DRY
    device = batch["image"].device
    num_images, image_height, image_width, _ = batch["image"].shape

    # only sample within the mask, if the mask is in the batch
    if "mask" in batch:
        # TODO(kevinddchen): implement this
        raise NotImplementedError("Masking not implemented for equirectangular images.")

    # We sample theta uniformly in [0, 2*pi]
    # We sample phi in [0, pi] according to the PDF f(phi) = sin(phi) / 2.
    # This is done by inverse transform sampling.
    # http://corysimon.github.io/articles/uniformdistn-on-sphere/
    num_images_rand = torch.rand(num_rays_per_batch, device=device)
    phi_rand = torch.acos(1 - 2 * torch.rand(num_rays_per_batch, device=device)) / torch.pi
    theta_rand = torch.rand(num_rays_per_batch, device=device)
    indices = torch.floor(
        torch.stack((num_images_rand, phi_rand, theta_rand), dim=-1)
        * torch.tensor([num_images, image_height, image_width], device=device)
    ).long()

    c, y, x = (i.flatten() for i in torch.split(indices, 1, dim=-1))
    collated_batch = {key: value[c, y, x] for key, value in batch.items() if key != "image_idx" and value is not None}

    assert collated_batch["image"].shape == (num_rays_per_batch, 3), collated_batch["image"].shape

    # Needed to correct the random indices to their actual camera idx locations.
    indices[:, 0] = batch["image_idx"][c]
    collated_batch["indices"] = indices  # with the abs camera indices

    if keep_full_image:
        collated_batch["full_image"] = batch["image"]

    return collated_batch


class EquirectangularPixelSampler(PixelSampler):  # pylint: disable=too-few-public-methods
    """Samples 'pixel_batch's from 'image_batch's. Assumes images are
    equirectangular and the sampling is done uniformly on the sphere.

    Args:
        num_rays_per_batch: number of rays to sample per batch
        keep_full_image: whether or not to include a reference to the full image in returned batch
    """

    # overrides base method
    def sample(self, image_batch: Dict):

        pixel_batch = collate_image_dataset_batch_equirectangular(
            image_batch, self.num_rays_per_batch, keep_full_image=self.keep_full_image
        )
=======
        if isinstance(image_batch["image"], list):
            image_batch = dict(image_batch.items())  # copy the dictioary so we don't modify the original
            pixel_batch = collate_image_dataset_batch_list(
                image_batch, self.num_rays_per_batch, keep_full_image=self.keep_full_image
            )
        elif isinstance(image_batch["image"], torch.Tensor):
            pixel_batch = collate_image_dataset_batch(
                image_batch, self.num_rays_per_batch, keep_full_image=self.keep_full_image
            )
        else:
            raise ValueError("image_batch['image'] must be a list or torch.Tensor")
>>>>>>> f739786d
        return pixel_batch<|MERGE_RESOLUTION|>--- conflicted
+++ resolved
@@ -159,10 +159,17 @@
         Args:
             image_batch: batch of images to sample from
         """
-<<<<<<< HEAD
-        pixel_batch = collate_image_dataset_batch(
-            image_batch, self.num_rays_per_batch, keep_full_image=self.keep_full_image
-        )
+        if isinstance(image_batch["image"], list):
+            image_batch = dict(image_batch.items())  # copy the dictioary so we don't modify the original
+            pixel_batch = collate_image_dataset_batch_list(
+                image_batch, self.num_rays_per_batch, keep_full_image=self.keep_full_image
+            )
+        elif isinstance(image_batch["image"], torch.Tensor):
+            pixel_batch = collate_image_dataset_batch(
+                image_batch, self.num_rays_per_batch, keep_full_image=self.keep_full_image
+            )
+        else:
+            raise ValueError("image_batch['image'] must be a list or torch.Tensor")
         return pixel_batch
 
 
@@ -229,17 +236,4 @@
         pixel_batch = collate_image_dataset_batch_equirectangular(
             image_batch, self.num_rays_per_batch, keep_full_image=self.keep_full_image
         )
-=======
-        if isinstance(image_batch["image"], list):
-            image_batch = dict(image_batch.items())  # copy the dictioary so we don't modify the original
-            pixel_batch = collate_image_dataset_batch_list(
-                image_batch, self.num_rays_per_batch, keep_full_image=self.keep_full_image
-            )
-        elif isinstance(image_batch["image"], torch.Tensor):
-            pixel_batch = collate_image_dataset_batch(
-                image_batch, self.num_rays_per_batch, keep_full_image=self.keep_full_image
-            )
-        else:
-            raise ValueError("image_batch['image'] must be a list or torch.Tensor")
->>>>>>> f739786d
         return pixel_batch