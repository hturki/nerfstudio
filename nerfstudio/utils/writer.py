# Copyright 2022 The Nerfstudio Team. All rights reserved.
#
# Licensed under the Apache License, Version 2.0 (the "License");
# you may not use this file except in compliance with the License.
# You may obtain a copy of the License at
#
#     http://www.apache.org/licenses/LICENSE-2.0
#
# Unless required by applicable law or agreed to in writing, software
# distributed under the License is distributed on an "AS IS" BASIS,
# WITHOUT WARRANTIES OR CONDITIONS OF ANY KIND, either express or implied.
# See the License for the specific language governing permissions and
# limitations under the License.

"""
Generic Writer class
"""
from __future__ import annotations

import enum
import os
from abc import abstractmethod
from pathlib import Path
from time import time
from typing import Any, Dict, List, Optional, Union

import torch
import wandb
from rich.console import Console
from torch.utils.tensorboard import SummaryWriter
from torchtyping import TensorType

from nerfstudio.configs import base_config as cfg
from nerfstudio.utils.decorators import check_main_thread, decorate_all
from nerfstudio.utils.printing import human_format

CONSOLE = Console(width=120)
to8b = lambda x: (255 * torch.clamp(x, min=0, max=1)).to(torch.uint8)
EVENT_WRITERS = []
EVENT_STORAGE = []
GLOBAL_BUFFER = {}


class EventName(enum.Enum):
    """Names of possible events that can be logged via Local Writer for convenience.
    see config/logging/default_logging.yaml"""

    ITER_TRAIN_TIME = "Train Iter (time)"
    TOTAL_TRAIN_TIME = "Train Total (time)"
    ETA = "ETA (time)"
    TRAIN_RAYS_PER_SEC = "Train Rays / Sec"
    TEST_RAYS_PER_SEC = "Test Rays / Sec"
    VIS_RAYS_PER_SEC = "Vis Rays / Sec"
    CURR_TEST_PSNR = "Test PSNR"


class EventType(enum.Enum):
    """Possible Event types and their associated write function"""

    IMAGE = "write_image"
    SCALAR = "write_scalar"
    DICT = "write_scalar_dict"
    CONFIG = "write_config"


@check_main_thread
def put_image(name, image: TensorType["H", "W", "C"], step: int):
    """Setter function to place images into the queue to be written out

    Args:
        image: image to write out
        step: step associated with image
    """
    if isinstance(name, EventName):
        name = name.value

    EVENT_STORAGE.append({"name": name, "write_type": EventType.IMAGE, "event": image.detach().cpu(), "step": step})


@check_main_thread
def put_scalar(name: str, scalar: Any, step: int):
    """Setter function to place scalars into the queue to be written out

    Args:
        name: name of scalar
        scalar: value
        step: step associated with scalar
    """
    if isinstance(name, EventName):
        name = name.value

    EVENT_STORAGE.append({"name": name, "write_type": EventType.SCALAR, "event": scalar, "step": step})


@check_main_thread
def put_dict(name: str, scalar_dict: Dict[str, Any], step: int):
    """Setter function to place a dictionary of scalars into the queue to be written out

    Args:
        name: name of scalar dictionary
        scalar_dict: values to write out
        step: step associated with dict
    """
    EVENT_STORAGE.append({"name": name, "write_type": EventType.DICT, "event": scalar_dict, "step": step})


@check_main_thread
def put_config(name: str, config_dict: Dict[str, Any], step: int):
    """Setter function to place a dictionary of scalars into the queue to be written out

    Args:
        name: name of scalar dictionary
        scalar_dict: values to write out
        step: step associated with dict
    """
    EVENT_STORAGE.append({"name": name, "write_type": EventType.CONFIG, "event": config_dict, "step": step})


@check_main_thread
def put_time(name: str, duration: float, step: int, avg_over_steps: bool = True, update_eta: bool = False):
    """Setter function to place a time element into the queue to be written out.
    Processes the time info according to the options.

    Args:
        name: name of time item
        duration: value
        step: step associated with value
        avg_over_steps: if True, calculate and record a running average of the times
        update_eta: if True, update the ETA. should only be set for the training iterations/s
    """
    if isinstance(name, EventName):
        name = name.value

    if avg_over_steps:
        GLOBAL_BUFFER["step"] = step
        curr_event = GLOBAL_BUFFER["events"].get(name, {"buffer": [], "avg": 0})
        curr_buffer = curr_event["buffer"]
        if len(curr_buffer) >= GLOBAL_BUFFER["max_buffer_size"]:
            curr_buffer.pop(0)
        curr_buffer.append(duration)
        curr_avg = sum(curr_buffer) / len(curr_buffer)
        put_scalar(name, curr_avg, step)
        GLOBAL_BUFFER["events"][name] = {"buffer": curr_buffer, "avg": curr_avg}
    else:
        put_scalar(name, duration, step)

    if update_eta:
        ## NOTE: eta should be called with avg train iteration time
        remain_iter = GLOBAL_BUFFER["max_iter"] - step
        remain_time = remain_iter * GLOBAL_BUFFER["events"][name]["avg"]
        put_scalar(EventName.ETA, remain_time, step)
        GLOBAL_BUFFER["events"][EventName.ETA.value] = _format_time(remain_time)


@check_main_thread
def write_out_storage():
    """Function that writes all the events in storage to all the writer locations"""
    for writer in EVENT_WRITERS:
        if isinstance(writer, LocalWriter) and len(EVENT_STORAGE) > 0:
            writer.write_stats_log(EVENT_STORAGE[0]["step"])
            continue
        for event in EVENT_STORAGE:
            write_func = getattr(writer, event["write_type"].value)
            write_func(event["name"], event["event"], event["step"])

    EVENT_STORAGE.clear()


def setup_local_writer(config: cfg.LoggingConfig, max_iter: int, banner_messages: Optional[List[str]] = None) -> None:
    """Initialization of all event writers specified in config

    Args:
        config: configuration to instantiate loggers
        max_iter: maximum number of train iterations
        banner_messages: list of messages to always display at bottom of screen
    """
    if config.local_writer.enable:
        curr_writer = config.local_writer.setup(banner_messages=banner_messages)
        EVENT_WRITERS.append(curr_writer)
    else:
        CONSOLE.log("disabled local writer")

    ## configure all the global buffer basic information
    GLOBAL_BUFFER["max_iter"] = max_iter
    GLOBAL_BUFFER["max_buffer_size"] = config.max_buffer_size
    GLOBAL_BUFFER["steps_per_log"] = config.steps_per_log
    GLOBAL_BUFFER["events"] = {}


@check_main_thread
def setup_event_writer(is_wandb_enabled: bool, is_tensorboard_enabled: bool, log_dir: Path) -> None:
    """Initialization of all event writers specified in config

    Args:
        config: configuration to instantiate loggers
        max_iter: maximum number of train iterations
        banner_messages: list of messages to always display at bottom of screen
    """
    using_event_writer = False
    if is_wandb_enabled:
        curr_writer = WandbWriter(log_dir=log_dir)
        EVENT_WRITERS.append(curr_writer)
        using_event_writer = True
    if is_tensorboard_enabled:
        curr_writer = TensorboardWriter(log_dir=log_dir)
        EVENT_WRITERS.append(curr_writer)
        using_event_writer = True
    if using_event_writer:
        string = f"logging events to: {log_dir}"
    else:
        string = "Disabled tensorboard/wandb event writers"
    CONSOLE.print(f"[bold yellow]{string}")


class Writer:
    """Writer class"""

    @abstractmethod
    def write_image(self, name: str, image: TensorType["H", "W", "C"], step: int) -> None:
        """method to write out image

        Args:
            name: data identifier
            image: rendered image to write
            step: the time step to log
        """
        raise NotImplementedError

    @abstractmethod
    def write_scalar(self, name: str, scalar: Union[float, torch.Tensor], step: int) -> None:
        """Required method to write a single scalar value to the logger

        Args:
            name: data identifier
            scalar: value to write out
            step: the time step to log
        """
        raise NotImplementedError

    @check_main_thread
    def write_scalar_dict(self, name: str, scalar_dict: Dict[str, Any], step: int) -> None:
        """Function that writes out all scalars from a given dictionary to the logger

        Args:
            scalar_dict: dictionary containing all scalar values with key names and quantities
            step: the time step to log
        """
        for key, scalar in scalar_dict.items():
            self.write_scalar(name + "/" + key, float(scalar), step)


class TimeWriter:
    """Timer context manager that calculates duration around wrapped functions"""

    def __init__(self, writer, name, step=None, write=True):
        self.writer = writer
        self.name = name
        self.step = step
        self.write = write

        self.start: float = 0.0
        self.duration: float = 0.0

    def __enter__(self):
        self.start = time()
        return self

    def __exit__(self, *args):
        self.duration = time() - self.start
        update_step = self.step is not None
        if self.write:
            self.writer.put_time(
                name=self.name,
                duration=self.duration,
                step=self.step if update_step else GLOBAL_BUFFER["max_iter"],
                avg_over_steps=update_step,
                update_eta=self.name == EventName.ITER_TRAIN_TIME,
            )


@decorate_all([check_main_thread])
class WandbWriter(Writer):
    """WandDB Writer Class"""

    def __init__(self, log_dir: Path):
<<<<<<< HEAD
        wandb.init(project="mipnerfstudio-project", dir=str(log_dir), reinit=True, name=log_dir.name)
=======
        wandb.init(
            project=os.environ.get("WANDB_PROJECT", "nerfstudio-project"),
            dir=os.environ.get("WANDB_DIR", str(log_dir)),
            name=os.environ.get("WANDB_NAME", log_dir.name),
            reinit=True,
        )
>>>>>>> d875f5f5

    def write_image(self, name: str, image: TensorType["H", "W", "C"], step: int) -> None:
        image = torch.permute(image, (2, 0, 1))
        wandb.log({name: wandb.Image(image)}, step=step)

    def write_scalar(self, name: str, scalar: Union[float, torch.Tensor], step: int) -> None:
        wandb.log({name: scalar}, step=step)

    def write_config(self, name: str, config_dict: Dict[str, Any], step: int):
        # pylint: disable=unused-argument
        # pylint: disable=no-self-use
        """Function that writes out the config to wandb

        Args:
            config: config dictionary to write out
        """
        wandb.config.update(config_dict)


@decorate_all([check_main_thread])
class TensorboardWriter(Writer):
    """Tensorboard Writer Class"""

    def __init__(self, log_dir: Path):
        self.tb_writer = SummaryWriter(log_dir=log_dir)

    def write_image(self, name: str, image: TensorType["H", "W", "C"], step: int) -> None:
        image = to8b(image)
        self.tb_writer.add_image(name, image, step, dataformats="HWC")

    def write_scalar(self, name: str, scalar: Union[float, torch.Tensor], step: int) -> None:
        self.tb_writer.add_scalar(name, scalar, step)

    def write_config(self, name: str, config_dict: Dict[str, Any], step: int):  # pylint: disable=unused-argument
        """Function that writes out the config to tensorboard

        Args:
            config: config dictionary to write out
        """
        self.tb_writer.add_text("config", str(config_dict))


def _cursorup(x: int):
    """utility tool to move the cursor up on the terminal

    Args:
        x: amount of lines to move cursor upward
    """
    print(f"\r\033[{x}A", end="\x1b[1K\r")


def _format_time(seconds):
    """utility tool to format time in human readable form given seconds"""
    ms = seconds % 1
    ms = ms * 1e3
    seconds = int(seconds)
    days, seconds = divmod(seconds, 86400)
    hours, seconds = divmod(seconds, 3600)
    minutes, seconds = divmod(seconds, 60)
    if days > 0:
        return f"{days} d, {hours} h, {minutes} m, {seconds} s"
    if hours > 0:
        return f"{hours} h, {minutes} m, {seconds} s"
    if minutes > 0:
        return f"{minutes} m, {seconds} s"
    if seconds > 0:
        return f"{seconds} s, {ms:0.3f} ms"

    return f"{ms:0.3f} ms"


@decorate_all([check_main_thread])
class LocalWriter:
    """Local Writer Class
    TODO: migrate to prettyprint

    Args:
        config: configuration to instantiate class
        banner_messages: list of messages to always display at bottom of screen
    """

    def __init__(self, config: cfg.LocalWriterConfig, banner_messages: Optional[List[str]] = None):
        self.config = config
        self.stats_to_track = [name.value for name in config.stats_to_track]
        self.keys = set()
        self.past_mssgs = ["", ""]
        self.banner_len = 0 if banner_messages is None else len(banner_messages) + 1
        if banner_messages:
            self.past_mssgs.extend(["-" * 100])
            self.past_mssgs.extend(banner_messages)
        self.has_printed = False

    def write_stats_log(self, step: int) -> None:
        """Function to write out scalars to terminal

        Args:
            step: current train step
        """
        valid_step = step % GLOBAL_BUFFER["steps_per_log"] == 0
        if valid_step:
            if not self.has_printed and self.config.max_log_size:
                CONSOLE.log(
                    f"Printing max of {self.config.max_log_size} lines. "
                    "Set flag [yellow]--logging.local-writer.max-log-size=0[/yellow] "
                    "to disable line wrapping."
                )
            latest_map, new_key = self._consolidate_events()
            self._update_header(latest_map, new_key)
            self._print_stats(latest_map)

    def write_config(self, name: str, config_dict: Dict[str, Any], step: int):
        """Function that writes out the config to local

        Args:
            config: config dictionary to write out
        """
        # TODO: implement this

    def _consolidate_events(self):
        latest_map = {}
        new_key = False
        for event in EVENT_STORAGE:
            name = event["name"]
            if name not in self.keys:
                self.keys.add(name)
                new_key = True
            latest_map[name] = event["event"]
        return latest_map, new_key

    def _update_header(self, latest_map, new_key):
        """helper to handle the printing of the header labels

        Args:
            latest_map: the most recent dictionary of stats that have been recorded
            new_key: indicator whether or not there is a new key added to logger
        """
        full_log_cond = not self.config.max_log_size and GLOBAL_BUFFER["step"] <= GLOBAL_BUFFER["steps_per_log"]
        capped_log_cond = self.config.max_log_size and (len(self.past_mssgs) - self.banner_len <= 2 or new_key)
        if full_log_cond or capped_log_cond:
            mssg = f"{'Step (% Done)':<20}"
            for name, _ in latest_map.items():
                if name in self.stats_to_track:
                    mssg += f"{name:<20} "
            self.past_mssgs[0] = mssg
            self.past_mssgs[1] = "-" * len(mssg)
            if full_log_cond or not self.has_printed:
                print(mssg)
                print("-" * len(mssg))

    def _print_stats(self, latest_map, padding=" "):
        """helper to print out the stats in a readable format

        Args:
            latest_map: the most recent dictionary of stats that have been recorded
            padding: type of characters to print to pad open space
        """
        step = GLOBAL_BUFFER["step"]
        fraction_done = step / GLOBAL_BUFFER["max_iter"]
        curr_mssg = f"{step} ({fraction_done*100:.02f}%)"
        curr_mssg = f"{curr_mssg:<20}"
        for name, v in latest_map.items():
            if name in self.stats_to_track:
                if "(time)" in name:
                    v = _format_time(v)
                elif "Rays" in name:
                    v = human_format(v)
                else:
                    v = f"{v:0.4f}"
                curr_mssg += f"{v:<20} "

        # update the history buffer
        if self.config.max_log_size:
            if not self.has_printed:
                cursor_idx = len(self.past_mssgs) - self.banner_len
                self.has_printed = True
            else:
                cursor_idx = len(self.past_mssgs)
            if len(self.past_mssgs[2:]) - self.banner_len >= self.config.max_log_size:
                self.past_mssgs.pop(2)
            self.past_mssgs.insert(len(self.past_mssgs) - self.banner_len, curr_mssg)
            _cursorup(cursor_idx)

            for i, mssg in enumerate(self.past_mssgs):
                pad_len = len(max(self.past_mssgs, key=len))
                style = "\x1b[6;30;42m" if self.banner_len and i >= len(self.past_mssgs) - self.banner_len + 1 else ""
                print(f"{style}{mssg:{padding}<{pad_len}} \x1b[0m")
        else:
            print(curr_mssg)<|MERGE_RESOLUTION|>--- conflicted
+++ resolved
@@ -283,16 +283,12 @@
     """WandDB Writer Class"""
 
     def __init__(self, log_dir: Path):
-<<<<<<< HEAD
-        wandb.init(project="mipnerfstudio-project", dir=str(log_dir), reinit=True, name=log_dir.name)
-=======
         wandb.init(
-            project=os.environ.get("WANDB_PROJECT", "nerfstudio-project"),
+            project=os.environ.get("WANDB_PROJECT", "mipnerfstudio-project"),
             dir=os.environ.get("WANDB_DIR", str(log_dir)),
             name=os.environ.get("WANDB_NAME", log_dir.name),
             reinit=True,
         )
->>>>>>> d875f5f5
 
     def write_image(self, name: str, image: TensorType["H", "W", "C"], step: int) -> None:
         image = torch.permute(image, (2, 0, 1))
