--- conflicted
+++ resolved
@@ -381,14 +381,13 @@
 
     def __init__(
         self,
-<<<<<<< HEAD
-        occupancy_grid: Optional[OccupancyGrid] = None,
-        density_fn: Optional[Callable[[TensorType[..., 3], Optional[TensorType[..., 1]]], TensorType[..., 1]]] = None,
-        scene_aabb: Optional[TensorType[2, 3]] = None,
-=======
+# <<<<<<< HEAD
+#         occupancy_grid: Optional[OccupancyGrid] = None,
+#         density_fn: Optional[Callable[[TensorType[..., 3], Optional[TensorType[..., 1]]], TensorType[..., 1]]] = None,
+#         scene_aabb: Optional[TensorType[2, 3]] = None,
+# =======
         occupancy_grid: OccGridEstimator,
         density_fn: Optional[Callable[[TensorType[..., 3]], TensorType[..., 1]]] = None,
->>>>>>> d875f5f5
     ) -> None:
 
         super().__init__()
@@ -396,11 +395,7 @@
         self.density_fn = density_fn
         self.occupancy_grid = occupancy_grid
 
-<<<<<<< HEAD
-    def get_sigma_fn(self, origins, directions, pixel_area) -> Optional[Callable]:
-=======
-    def get_sigma_fn(self, origins, directions, times=None) -> Optional[Callable]:
->>>>>>> d875f5f5
+    def get_sigma_fn(self, origins, directions, pixel_area, times=None) -> Optional[Callable]:
         """Returns a function that returns the density of a point.
 
         Args:
@@ -419,17 +414,11 @@
         def sigma_fn(t_starts, t_ends, ray_indices):
             t_origins = origins[ray_indices]
             t_dirs = directions[ray_indices]
-<<<<<<< HEAD
-            positions = t_origins + t_dirs * (t_starts + t_ends) / 2.0
-            de = density_fn(positions, None, origins=t_origins, directions=t_dirs, starts=t_starts, ends=t_ends,
-                            pixel_area=pixel_area[ray_indices])
-            return de
-=======
+
             positions = t_origins + t_dirs * (t_starts + t_ends)[:, None] / 2.0
-            if times is None:
-                return density_fn(positions).squeeze(-1)
-            return density_fn(positions, times[ray_indices]).squeeze(-1)
->>>>>>> d875f5f5
+            return density_fn(positions, times[ray_indices] if times is not None else None, origins=t_origins,
+                              directions=t_dirs, starts=t_starts[:, None], ends=t_ends[:, None],
+                              pixel_area=pixel_area[ray_indices]).squeeze(-1)
 
         return sigma_fn
 
@@ -447,7 +436,6 @@
         far_plane: Optional[float] = None,
         alpha_thre: float = 0.01,
         cone_angle: float = 0.0,
-        alpha_thre: float = 1e-2,
     ) -> Tuple[RaySamples, TensorType["total_samples",]]:
         """Generate ray samples in a bounding box.
 
@@ -489,13 +477,7 @@
             rays_d=rays_d,
             t_min=t_min,
             t_max=t_max,
-<<<<<<< HEAD
-            scene_aabb=self.scene_aabb,
-            grid=self.occupancy_grid,
-            sigma_fn=self.get_sigma_fn(rays_o, rays_d, ray_bundle.pixel_area.contiguous()),
-=======
-            sigma_fn=self.get_sigma_fn(rays_o, rays_d, times),
->>>>>>> d875f5f5
+            sigma_fn=self.get_sigma_fn(rays_o, rays_d, ray_bundle.pixel_area.contiguous(), times),
             render_step_size=render_step_size,
             near_plane=near_plane,
             far_plane=far_plane,
@@ -521,15 +503,9 @@
             frustums=Frustums(
                 origins=origins,
                 directions=dirs,
-<<<<<<< HEAD
-                starts=starts,
-                ends=ends,
-                pixel_area=ray_bundle[ray_indices].pixel_area,
-=======
                 starts=starts[..., None],
                 ends=ends[..., None],
-                pixel_area=zeros,
->>>>>>> d875f5f5
+                pixel_area=ray_bundle[ray_indices].pixel_area,
             ),
             camera_indices=camera_indices,
         )
