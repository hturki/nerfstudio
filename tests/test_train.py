--- conflicted
+++ resolved
@@ -28,12 +28,9 @@
     "nerfplayer-ngp",
     "nerfplayer-nerfacto",
     "neus",
-<<<<<<< HEAD
     "kplanes",
     "kplanes-dynamic",
-=======
     "neus-facto",
->>>>>>> d875f5f5
 ]
 
 
